--- conflicted
+++ resolved
@@ -1,10 +1,5 @@
 import dns from "dns";
-<<<<<<< HEAD
-=======
 import { isAddress } from "viem";
-
-export const converseEndpointURL = "https://converse.xyz/profile/";
->>>>>>> 78bc03f1
 
 export type InfoCache = Map<string, UserInfo>;
 export type ConverseProfile = {
